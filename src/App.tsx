--- conflicted
+++ resolved
@@ -54,6 +54,7 @@
 // Lazy load otras páginas
 const MessagesPage = lazy(() => import('./pages/MessagesPage'));
 const PublicOpportunity = lazy(() => import('./pages/PublicOpportunity'));
+const PersonalProfile = lazy(() => import('./pages/PersonalProfile'));
 const NotFound = lazy(() => import('./pages/NotFound'));
 
 function App() {
@@ -73,22 +74,13 @@
                   <div className="min-h-screen bg-background text-foreground">
                     <Routes>
                       <Route path="/" element={<LandingPage />} />
-                      <Route path="/login" element={
-                        <Suspense fallback={<LoadingSkeleton type="card" />}>
-                          <Login />
-                        </Suspense>
-                      } />
-                      <Route path="/auth" element={
-                        <Suspense fallback={<LoadingSkeleton type="card" />}>
-                          <Auth />
-                        </Suspense>
-                      } />
+                      <Route path="/login" element={<Login />} />
+                      <Route path="/auth" element={<Auth />} />
                       <Route path="/register" element={
                         <Suspense fallback={<LoadingSkeleton type="card" />}>
                           <Register />
                         </Suspense>
                       } />
-
                       <Route path="/register-business" element={
                         <Suspense fallback={<div className="min-h-screen bg-background flex items-center justify-center"><div>Loading...</div></div>}>
                           <RegisterBusiness />
@@ -117,13 +109,8 @@
                         </Suspense>
                       } />
 
-                      {/* Talent Dashboard Routes */}
                       <Route path="/talent-dashboard" element={<TalentDashboardLayout />}>
-                        <Route index element={
-                          <Suspense fallback={<LoadingSkeleton type="card" />}>
-                            <TalentDashboardHome />
-                          </Suspense>
-                        } />
+                        <Route index element={<TalentDashboardHome />} />
                         <Route path="opportunities" element={
                           <Suspense fallback={<LoadingSkeleton type="opportunities" />}>
                             <TalentOpportunities />
@@ -168,98 +155,9 @@
                             <OpportunityDetail />
                           </Suspense>
                         } />
-<<<<<<< HEAD
                         <Route path="opportunities/:id/edit" element={
                           <Suspense fallback={<LoadingSkeleton type="card" />}>
                             <NewOpportunity />
-=======
-                        
-                        {/* Business Dashboard Routes */}
-                        <Route path="/business-dashboard" element={
-                          <ProtectedRoute requiredUserType="business">
-                            <DashboardLayout />
-                          </ProtectedRoute>
-                        }>
-                          <Route index element={
-                            <Suspense fallback={<LoadingSkeleton type="card" />}>
-                              <DashboardHome />
-                            </Suspense>
-                          } />
-                          <Route path="home" element={
-                            <Suspense fallback={<LoadingSkeleton type="card" />}>
-                              <DashboardHome />
-                            </Suspense>
-                          } />
-                          <Route path="opportunities" element={
-                            <Suspense fallback={<LoadingSkeleton type="opportunities" />}>
-                              <OpportunitiesPage />
-                            </Suspense>
-                          } />
-                          <Route path="opportunities/new" element={
-                            <Suspense fallback={<LoadingSkeleton type="card" />}>
-                              <NewOpportunity />
-                            </Suspense>
-                          } />
-                           <Route path="opportunities/:id" element={
-                             <Suspense fallback={<LoadingSkeleton type="card" />}>
-                               <OpportunityDetail />
-                             </Suspense>
-                           } />
-                           <Route path="talent" element={
-                             <Suspense fallback={<LoadingSkeleton type="talent" />}>
-                               <TalentSearchPage />
-                             </Suspense>
-                           } />
-                           <Route path="services" element={
-                             <Suspense fallback={<LoadingSkeleton type="card" />}>
-                               <ServicesPage />
-                             </Suspense>
-                           } />
-                         </Route>
-
-                        {/* Talent Dashboard Routes */}
-                        <Route path="/talent-dashboard" element={
-                          <ProtectedRoute requiredUserType="talent">
-                            <TalentDashboardLayout />
-                          </ProtectedRoute>
-                        }>
-                          <Route index element={
-                            <Suspense fallback={<LoadingSkeleton type="card" />}>
-                              <TalentDashboardHome />
-                            </Suspense>
-                          } />
-                          <Route path="opportunities" element={
-                            <Suspense fallback={<LoadingSkeleton type="opportunities" />}>
-                              <TalentOpportunities />
-                            </Suspense>
-                          } />
-                          <Route path="explore" element={
-                            <Suspense fallback={<LoadingSkeleton type="list" />}>
-                              <TalentMarketplace />
-                            </Suspense>
-                          } />
-                          <Route path="saved" element={
-                            <Suspense fallback={<LoadingSkeleton type="list" />}>
-                              <SavedOpportunities />
-                            </Suspense>
-                          } />
-                          <Route path="marketplace" element={
-                            <Suspense fallback={<LoadingSkeleton type="opportunities" />}>
-                              <TalentMarketplace />
-                            </Suspense>
-                          } />
-                        </Route>
-
-                        {/* Legacy Routes - Redirect to new structure */}
-                        <Route path="/dashboard" element={<Navigate to="/business-dashboard" replace />} />
-                        <Route path="/business/dashboard" element={<Navigate to="/business-dashboard" replace />} />
-                        <Route path="/talent/dashboard" element={<Navigate to="/talent-dashboard" replace />} />
-                        <Route path="/talent/home" element={<Navigate to="/talent-dashboard" replace />} />
-                        <Route path="/talent/marketplace" element={<Navigate to="/talent-dashboard/marketplace" replace />} />
-                        <Route path="/talent/search" element={
-                          <Suspense fallback={<LoadingSkeleton type="talent" />}>
-                            <TalentSearchPage />
->>>>>>> 3fe27f74
                           </Suspense>
                         } />
                         <Route path="applications" element={
@@ -322,6 +220,13 @@
                         </Suspense>
                       } />
                       <Route path="*" element={<NotFound />} />
+
+                      {/* Personal Profile - moved outside dashboard */}
+                      <Route path="/personal-profile" element={
+                        <Suspense fallback={<LoadingSkeleton type="profile" />}>
+                          <PersonalProfile />
+                        </Suspense>
+                      } />
                     </Routes>
                     <ToastContainer />
                   </div>
